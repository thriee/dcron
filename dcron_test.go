package dcron_test

import (
	"fmt"
	"log"
	"os"
	"sync"
	"testing"
	"time"

	"github.com/go-redis/redis/v8"
	"github.com/libi/dcron"
	"github.com/libi/dcron/dlog"
	"github.com/libi/dcron/driver"
	"github.com/robfig/cron/v3"
	"github.com/stretchr/testify/require"
)

const (
	DefaultRedisAddr = "127.0.0.1:6379"
)

type TestJob1 struct {
	Name string
}

func (t TestJob1) Run() {
	fmt.Println("执行 testjob ", t.Name, time.Now().Format("15:04:05"))
}

var testData = make(map[string]struct{})

func TestMultiNodes(t *testing.T) {
	wg := &sync.WaitGroup{}
	wg.Add(3)

	go runNode(t, wg)
	// 间隔1秒启动测试节点刷新逻辑
	time.Sleep(time.Second)
	go runNode(t, wg)
	time.Sleep(time.Second)
	go runNode(t, wg)

	wg.Wait()
}

func runNode(t *testing.T, wg *sync.WaitGroup) {
	redisCli := redis.NewClient(&redis.Options{
		Addr: DefaultRedisAddr,
	})
	drv := driver.NewRedisDriver(redisCli)
	dcron := dcron.NewDcron("server1", drv)
	//添加多个任务 启动多个节点时 任务会均匀分配给各个节点

	err := dcron.AddFunc("s1 test1", "* * * * *", func() {
		// 同时启动3个节点 但是一个 job 同一时间只会执行一次 通过 map 判重
		key := "s1 test1 : " + time.Now().Format("15:04")
		if _, ok := testData[key]; ok {
			t.Error("job have running in other node")
		}
		testData[key] = struct{}{}
	})
	if err != nil {
		t.Error("add func error")
	}
	err = dcron.AddFunc("s1 test2", "* * * * *", func() {
		t.Log("执行 service1 test2 任务", time.Now().Format("15:04:05"))
	})
	if err != nil {
		t.Error("add func error")
	}

	testJob := TestJob1{"addtestjob"}
	err = dcron.AddJob("addtestjob1", "* * * * *", testJob)
	if err != nil {
		t.Error("add func error")
	}

	err = dcron.AddFunc("s1 test3", "* * * * *", func() {
		t.Log("执行 service1 test3 任务", time.Now().Format("15:04:05"))
	})
	if err != nil {
		t.Error("add func error")
	}
	dcron.Start()

	//移除测试
	dcron.Remove("s1 test3")
	<-time.After(120 * time.Second)
	wg.Done()
	dcron.Stop()
}

func Test_SecondsJob(t *testing.T) {
	redisCli := redis.NewClient(&redis.Options{
		Addr: DefaultRedisAddr,
	})
	drv := driver.NewRedisDriver(redisCli)
	dcr := dcron.NewDcronWithOption(t.Name(), drv, dcron.CronOptionSeconds())
	err := dcr.AddFunc("job1", "*/5 * * * * *", func() {
		t.Log(time.Now())
	})
	if err != nil {
		t.Error(err)
	}
	dcr.Start()
	time.Sleep(15 * time.Second)
	dcr.Stop()
}

func runSecondNode(id string, wg *sync.WaitGroup, runningTime time.Duration, t *testing.T) {
	redisCli := redis.NewClient(&redis.Options{
		Addr: DefaultRedisAddr,
	})
	drv := driver.NewRedisDriver(redisCli)
	dcr := dcron.NewDcronWithOption(t.Name(), drv,
		dcron.CronOptionSeconds(),
		dcron.WithLogger(&dlog.StdLogger{
			Log: log.New(os.Stdout, "["+id+"]", log.LstdFlags),
		}),
		dcron.CronOptionChain(cron.Recover(
			cron.DefaultLogger,
		)),
	)
	var err error
	err = dcr.AddFunc("job1", "*/5 * * * * *", func() {
		t.Log(time.Now())
	})
	require.Nil(t, err)
	err = dcr.AddFunc("job2", "*/8 * * * * *", func() {
		panic("test panic")
	})
	require.Nil(t, err)
	err = dcr.AddFunc("job3", "*/2 * * * * *", func() {
		t.Log("job3:", time.Now())
	})
	require.Nil(t, err)
	dcr.Start()
	<-time.After(runningTime)
	dcr.Stop()
	wg.Done()
}

func runSecondNodeWithLogger(id string, wg *sync.WaitGroup, runningTime time.Duration, t *testing.T) {
	redisCli := redis.NewClient(&redis.Options{
		Addr: DefaultRedisAddr,
	})
	drv := driver.NewRedisDriver(redisCli)
	dcr := dcron.NewDcronWithOption(t.Name(), drv,
		// must use `WithPrintLogInfo` before `WithLogger`
		// because we need to set up `cron` log level, it depends
		// on ths value of this configuration.
		dcron.WithPrintLogInfo(),
		dcron.CronOptionSeconds(),
		dcron.WithLogger(&dlog.StdLogger{
			Log: log.New(os.Stdout, "["+id+"]", log.LstdFlags),
		}),
		dcron.CronOptionChain(cron.Recover(
			cron.DefaultLogger,
		)),
	)
	var err error
	err = dcr.AddFunc("job1", "*/5 * * * * *", func() {
		t.Log(time.Now())
	})
	require.Nil(t, err)
	err = dcr.AddFunc("job2", "*/8 * * * * *", func() {
		panic("test panic")
	})
	require.Nil(t, err)
	err = dcr.AddFunc("job3", "*/2 * * * * *", func() {
		t.Log("job3:", time.Now())
	})
	require.Nil(t, err)
	dcr.Start()
	<-time.After(runningTime)
	dcr.Stop()
	wg.Done()
}

func Test_SecondJobWithPanicAndMultiNodes(t *testing.T) {
	wg := &sync.WaitGroup{}
	wg.Add(5)
	go runSecondNode("1", wg, 45*time.Second, t)
	go runSecondNode("2", wg, 45*time.Second, t)
	go runSecondNode("3", wg, 45*time.Second, t)
	go runSecondNode("4", wg, 45*time.Second, t)
	go runSecondNode("5", wg, 45*time.Second, t)
	wg.Wait()
}

func Test_SecondJobWithStopAndSwapNode(t *testing.T) {
	wg := &sync.WaitGroup{}
	wg.Add(2)
	go runSecondNode("1", wg, 60*time.Second, t)
	go runSecondNode("2", wg, 20*time.Second, t)
	wg.Wait()
}

<<<<<<< HEAD
func Test_WithClusterStableNodes(t *testing.T) {
	wg := &sync.WaitGroup{}
	wg.Add(5)

	runningTime := 60 * time.Second
	startFunc := func(id string, timeWindow time.Duration, t *testing.T) {
		redisCli := redis.NewClient(&redis.Options{
			Addr: DefaultRedisAddr,
		})
		drv := driver.NewRedisDriver(redisCli)
		dcr := dcron.NewDcronWithOption(t.Name(), drv,
			dcron.CronOptionSeconds(),
			dcron.WithLogger(&dlog.StdLogger{
				Log: log.New(os.Stdout, "["+id+"]", log.LstdFlags),
			}),
			dcron.WithClusterStable(timeWindow),
			dcron.WithNodeUpdateDuration(timeWindow),
		)
		var err error
		err = dcr.AddFunc("job1", "*/3 * * * * *", func() {
			t.Log(time.Now())
		})
		require.Nil(t, err)
		err = dcr.AddFunc("job2", "*/8 * * * * *", func() {
			t.Logf("job2: %v", time.Now())
		})
		require.Nil(t, err)
		err = dcr.AddFunc("job3", "* * * * * *", func() {
			t.Log("job3:", time.Now())
		})
		require.Nil(t, err)
		dcr.Start()
		<-time.After(runningTime)
		dcr.Stop()
		wg.Done()
	}

	go startFunc("1", time.Second*6, t)
	go startFunc("2", time.Second*6, t)
	go startFunc("3", time.Second*6, t)
	go startFunc("4", time.Second*6, t)
	go startFunc("5", time.Second*6, t)
=======
func Test_SecondJobLog_Issue68(t *testing.T) {
	wg := &sync.WaitGroup{}
	wg.Add(5)
	go runSecondNodeWithLogger("1", wg, 45*time.Second, t)
	go runSecondNodeWithLogger("2", wg, 45*time.Second, t)
	go runSecondNodeWithLogger("3", wg, 45*time.Second, t)
	go runSecondNodeWithLogger("4", wg, 45*time.Second, t)
	go runSecondNodeWithLogger("5", wg, 45*time.Second, t)
>>>>>>> 04bd2b2a
	wg.Wait()
}<|MERGE_RESOLUTION|>--- conflicted
+++ resolved
@@ -197,7 +197,6 @@
 	wg.Wait()
 }
 
-<<<<<<< HEAD
 func Test_WithClusterStableNodes(t *testing.T) {
 	wg := &sync.WaitGroup{}
 	wg.Add(5)
@@ -240,7 +239,8 @@
 	go startFunc("3", time.Second*6, t)
 	go startFunc("4", time.Second*6, t)
 	go startFunc("5", time.Second*6, t)
-=======
+}
+
 func Test_SecondJobLog_Issue68(t *testing.T) {
 	wg := &sync.WaitGroup{}
 	wg.Add(5)
@@ -249,6 +249,5 @@
 	go runSecondNodeWithLogger("3", wg, 45*time.Second, t)
 	go runSecondNodeWithLogger("4", wg, 45*time.Second, t)
 	go runSecondNodeWithLogger("5", wg, 45*time.Second, t)
->>>>>>> 04bd2b2a
 	wg.Wait()
 }